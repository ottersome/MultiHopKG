--- conflicted
+++ resolved
@@ -133,15 +133,10 @@
     
     # Debugging Parameters
     ap.add_argument('--batches_b4_eval', type=int, default=1, help='Number of batches to run before evaluation (default: 100)')
-<<<<<<< HEAD
     ap.add_argument('--verbose','-v',action="store_true", help="Verbose on the results of evaluation.")
     ap.add_argument('--visualize','-vv',action="store_true", help="Visualize the results of evaluation.")
     ap.add_argument('--graph-vis-model', type=str, default="pca", help="The model type to use to visualize the displacement of the agent in the KGE in 2D.")
     ap.add_argument('--graph-vis-points', type=int, default=100, help="The number of graph points to use for the visualization.")
-=======
-    ap.add_argument('--visualize','-vv',action="store_true", help="Verbose on the results of evaluation.")
-
->>>>>>> 1d3c0a65
 
     # NOTE: Legacy Parameters
     # Might want to get rid of them as we see fit.
