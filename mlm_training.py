#!/usr/bin/env python3

"""
 Copyright (c) 2018, salesforce.com, inc.
 For full license text, see the LICENSE file in the repo root or https://opensource.org/licenses/BSD-3-Clause

 Experiment Portal.
"""

import argparse
import json
import logging
import os
import pdb
from typing import List, Tuple, Dict, Any, DefaultDict
import debugpy
import ast
import sys

import numpy as np
import pandas as pd
import torch
from transformers.models.oneformer.image_processing_oneformer import (
    convert_segmentation_map_to_binary_masks,
)
import wandb
from rich import traceback
from sklearn.model_selection import train_test_split
from torch import nn
from tqdm import tqdm
from transformers import (
    AutoModel,
    AutoTokenizer,
    BartConfig,
    BertModel,
    PreTrainedTokenizer,
)

import multihopkg.data_utils as data_utils
from multihopkg.environments import Observation
from multihopkg.knowledge_graph import ITLKnowledgeGraph, SunKnowledgeGraph
from multihopkg.language_models import HunchBart, collate_token_ids_batch, GraphEncoder
from multihopkg.logging import setup_logger
from multihopkg.rl.graph_search.cpg import ContinuousPolicyGradient
from multihopkg.rl.graph_search.pn import ITLGraphEnvironment
from multihopkg.run_configs import alpha
from multihopkg.utils.setup import set_seeds
from multihopkg.vector_search import ANN_IndexMan

traceback.install()
wandb_run = None

# TODO: Remove before final realease, this is purely for debugging
in_dev_mode = False


def initialize_model_directory(args, random_seed=None):
    # add model parameter info to model directory
    # TODO: We might2ant our implementation of something like this later
    raise NotImplementedError


def initial_setup() -> Tuple[argparse.Namespace, PreTrainedTokenizer, logging.Logger]:
    global logger
    args = alpha.get_args()
    args = alpha.overload_parse_defaults_with_yaml(args.preferred_config, args)

    set_seeds(args.seed)
    logger = setup_logger("__MAIN__")

    # Get Tokenizer
    tokenizer = AutoTokenizer.from_pretrained(args.tokenizer_name)

    assert isinstance(args, argparse.Namespace)

    return args, tokenizer, logger


def prep_questions(questions: List[torch.Tensor], model: BertModel):
    embedded_questions = model(questions)
    return embedded_questions


def batch_loop_dev(
    env: ITLGraphEnvironment,
    mini_batch: pd.DataFrame,  # Perhaps change this ?
    nav_agent: ContinuousPolicyGradient,
    hunch_llm: nn.Module,
    steps_in_episode: int,
) -> Tuple[torch.Tensor, Dict[str, Any]]:
    """
    Specifically for computing any extra metrics on the dev set.
    Otherwise, this is the same as `batch_loop`.
    """

    ########################################
    # Start the batch loop with zero grad
    ########################################
    nav_agent.zero_grad()

    # Deconstruct the batch
    questions = mini_batch["question"].tolist()
    answers = mini_batch["answer"].tolist()
    question_embeddings = env.get_llm_embeddings(questions)
    answer_ids_padded_tensor = collate_token_ids_batch(answers).to(torch.int32)

    logger.warn(f"About to go into rollout")
    log_probs, rewards, eval_extras = rollout(
        steps_in_episode,
        nav_agent,
        hunch_llm,
        env,
        question_embeddings,
        answer_ids_padded_tensor,
        dev_mode=True,
    )

    ########################################
    # Calculate Reinforce Objective
    ########################################
    logger.warn(f"We just left dev rollout")
    # Compute policy gradient
    rewards_t = torch.stack(rewards).mean(dim=-1).sum(dim=0, keepdim=True)
    log_probs_t = torch.stack(log_probs)

    assert (
        not torch.isnan(rewards_t).any() and not torch.isnan(log_probs_t).any()
    ), "NaN detected in the rewards or log probs (batch_loop_dev). Aborting training."

    pg_loss = -1 * rewards_t * log_probs_t

    # logger.info(f"Does pg_loss require grad? {pg_loss.requires_grad}")

    return pg_loss, eval_extras


def batch_loop(
    env: ITLGraphEnvironment,
    mini_batch: pd.DataFrame,  # Perhaps change this ?
    nav_agent: ContinuousPolicyGradient,
    hunch_llm: nn.Module,
    steps_in_episode: int,
) -> Tuple[torch.Tensor, Dict[str, Any]]:

    ########################################
    # Start the batch loop with zero grad
    ########################################
    nav_agent.zero_grad()

    # Deconstruct the batch
    questions = mini_batch["question"].tolist()
    answers = mini_batch["answer"].tolist()
    question_embeddings = env.get_llm_embeddings(questions)
    answer_ids_padded_tensor = collate_token_ids_batch(answers).to(torch.int32)

    log_probs, rewards, eval_extras = rollout(
        steps_in_episode,
        nav_agent,
        hunch_llm,
        env,
        question_embeddings,
        answer_ids_padded_tensor,
    )

    ########################################
    # Calculate Reinforce Objective
    ########################################
    # Compute policy gradient
    num_steps = len(log_probs)
    rewards_t = (
        torch.stack(rewards).mean(dim=-1).sum(dim=0, keepdim=True)
    )  # TODO: I think I need to add the gamma here
    log_probs_t = torch.stack(log_probs)

    pg_loss = -1 * rewards_t * log_probs_t

    # TOREM: Maybe we don't need this visualization
    # ########################################
    # # Adding TorchViz Dot here
    # ########################################
    # dot = make_dot(pg_loss.sum())
    # dot.render("model_graph", format="png")

    return pg_loss, eval_extras


def evaluate_training(
    env: ITLGraphEnvironment,
    dev_df: pd.DataFrame,
    nav_agent: ContinuousPolicyGradient,
    hunch_llm: nn.Module,
    steps_in_episode: int,
    batch_size_dev: int,
    batch_count: int,
    verbose: bool,
    tokenizer: PreTrainedTokenizer,
):
    print("Running evalute_training")

    global in_dev_mode
    num_batches = len(dev_df) // batch_size_dev
    nav_agent.eval()
    hunch_llm.eval()
    in_dev_mode = True  # TOREM: This is only for debugging
    env.eval()
    # env.question_embedding_module.eval()
    assert (
        not env.question_embedding_module.training
    ), "The question embedding module must not be in training mode"

    batch_cumulative_metrics = {
        "dev/batch_count": [batch_count],
        "dev/pg_loss": [],
    }  # For storing results from all batches
    current_evaluations = (
        {}
    )  # For storing results from last batch. Otherwise too much info

    with torch.no_grad():
        for batch_id in range(num_batches):
            # TODO: Get the rollout working
            mini_batch = dev_df[
                batch_id * batch_size_dev : (batch_id + 1) * batch_size_dev
            ]
<<<<<<< HEAD

=======
>>>>>>> 3f7efcb0
            if not isinstance(  # TODO: Remove this assertion once it is never ever met again
                mini_batch, pd.DataFrame
            ):  # For the lsp to give me a break
                raise RuntimeError(
                    f"The mini batch is not a pd.DataFrame, but a {type(mini_batch)}. Please check the data loading code."
                )
            if (
                len(mini_batch) < batch_size_dev
            ):  # We dont want to evaluate on incomplete batches
                continue

            current_evaluations["reference_questions"] = mini_batch["question"]
            current_evaluations["true_answer"] = mini_batch["answer"]

            # Get the Metrics
            pg_loss, eval_extras = batch_loop_dev(
                env, mini_batch, nav_agent, hunch_llm, steps_in_episode
            )

            current_evaluations["sampled_actions"] = eval_extras["sampled_actions"]
            current_evaluations["position_ids"] = eval_extras["position_ids"]
<<<<<<< HEAD
            current_evaluations["hunch_llm_final_guesses"] = eval_extras["hunch_llm_final_guesses"]
=======
            current_evaluations["hunch_llm_final_guesses"] = eval_extras[
                "hunch_llm_final_guesses"
            ]
>>>>>>> 3f7efcb0

            # Accumlate the metrics
            batch_cumulative_metrics["dev/pg_loss"].append(pg_loss.mean().item())

    ########################################
    # Take `current_evaluations` as
    # a sample of batches and dump its results
    ########################################
    kg = env.knowledge_graph
    if verbose and logger:
        # eval_extras has variables that we need
        just_dump_it_here = "./logs/evaluation_dumps.log"
        questions = current_evaluations["reference_questions"]
        answers = current_evaluations["true_answer"]
        dump_evaluation_metrics(
            path_to_log=just_dump_it_here,
            evaluation_metrics_dictionary=current_evaluations,
            possible_relation_embeddings=kg.sun_model.relation_embedding,
<<<<<<< HEAD
            vector_entity_searcher=env.ann_index_manager,
            vector_rel_searcher=env.ann_index_manager_rel,
            tokenizer=tokenizer,
            # !Eduin2Luis: The following two lines have the mapping set backwards. Probably due to sun.knowledge_graph order is different from salesforce
            id2entity=kg.entit2id,
            id2relations=kg.relation2id,
            entity2title=env.entity2title,
            relation2title=env.relation2title,
=======
            vector_rel_searcher=env.ann_index_manager_rel,
            tokenizer=tokenizer,
            id2entity=kg.id2entity,  # TODO: Make sure the entity2id and relation2id are saved in the correct order, sun.knowledge_graph order is different from salesforce
            id2relations=kg.id2relation,  #! Luis put this one backwards
>>>>>>> 3f7efcb0
        )
        # TODO: Maybe dump the language metrics in wandb ?
        # table = wandb.Table(
        #     columns=["Question", "Path Taken", "Real Answer", "Given Answer"]
        # )


    ########################################
    # Average out all metrics across batches
    # The dump to wandb
    ########################################
<<<<<<< HEAD
    if wandb_run is not None:
        for k, v in batch_cumulative_metrics.items():
            mean_metric = torch.stack(v).mean()
            # Now actually log the metrics
            wandb.log({k: mean_metric})
            # TODO: Maybe dump the language metrics in wandb ?
            # table = wandb.Table(
            #     columns=["Question", "Path Taken", "Real Answer", "Given Answer"]
            # )

    ########################################
    if verbose and logger:
        logger.debug("--------Evaluation Metrics--------")
        for k, v in current_evaluations.items():
            logger.debug(f"{k}: {v}")
=======
    for k, v in batch_cumulative_metrics.items():
        mean_metric = torch.stack(v).mean()
        if wandb_run is not None:
            wandb.log({k: mean_metric})
        logger.debug(f"Metric '{k}' has value {mean_metric}")

    # ########################################
    # if verbose and logger:
    #     logger.debug("--------Evaluation Metrics--------")
    #     for k, v in metrics.items():
    #         logger.debug(f"{k}: {v}")
>>>>>>> 3f7efcb0

    nav_agent.train()
    hunch_llm.train()
    env.train()
    dev_mode = False
    logger.info("Done with Evaluation")
    # TODO: Implement this


def dump_evaluation_metrics(
    path_to_log: str,
    evaluation_metrics_dictionary: Dict[str, Any],
    possible_relation_embeddings: torch.Tensor,
<<<<<<< HEAD
    vector_entity_searcher: ANN_IndexMan,
=======
>>>>>>> 3f7efcb0
    vector_rel_searcher: ANN_IndexMan,
    tokenizer: PreTrainedTokenizer,
    id2entity: Dict[int, str],
    id2relations: Dict[int, str],
    entity2title: Dict[str, str],
    relation2title: Dict[str, str],
):
    """
    Will output all of the metrics in a very detailed way for each specific key
    """

    # TODO: Here we are missing dic keys: sampled_actions, position_ids, hunch_llm_final_guesses
    assertions = [
        "sampled_actions" in evaluation_metrics_dictionary,
        "position_ids" in evaluation_metrics_dictionary,
        "hunch_llm_final_guesses" in evaluation_metrics_dictionary,
    ]
    if not all(assertions):
        raise ValueError("Evaluation metrics dictionary is missing some keys")

    log_file = open(path_to_log, "w")

    batch_size = evaluation_metrics_dictionary["sampled_actions"].shape[1]
    log_file.write(f"Batch size: {batch_size}\n")

    final_str_output = ""

    with open(path_to_log) as f:
        for element_id in range(batch_size):

            log_file.write(f"********************************\n")
            log_file.write(f"Evaluation for {element_id}\n")

            # The main values to work with
<<<<<<< HEAD
            sampled_actions = evaluation_metrics_dictionary["sampled_actions"][:, element_id]
            position_ids = evaluation_metrics_dictionary["position_ids"][:, element_id]
            hunch_llm_final_guesses = evaluation_metrics_dictionary["hunch_llm_final_guesses"][:, element_id]
            questions = evaluation_metrics_dictionary["reference_questions"].iloc[element_id]
            answer = evaluation_metrics_dictionary["true_answer"].iloc[element_id]

            # Reconstruct the language output
            # print(f"sampled actions shape:\n{sampled_actions.shape}")
            # print(f"position_ids shape:\n {position_ids.shape}")
=======
            sampled_actions = evaluation_metrics_dictionary["sampled_actions"][
                :, element_id
            ]
            position_ids = evaluation_metrics_dictionary["position_ids"][:, element_id]
            hunch_llm_final_guesses = evaluation_metrics_dictionary[
                "hunch_llm_final_guesses"
            ][:, element_id]
            questions = evaluation_metrics_dictionary["reference_questions"].iloc[
                element_id
            ]
            answer = evaluation_metrics_dictionary["true_answer"].iloc[element_id]

            # Reconstruct the language output
            print(f"sampled actions shape:\n{sampled_actions.shape}")
            print(f"position_ids shape:\n {position_ids.shape}")
>>>>>>> 3f7efcb0

            # for every element in the batch, we decode the 3 actions with 4 elements in them
            predicted_answer = tokenizer.batch_decode(hunch_llm_final_guesses)

            log_file.write(f"Predicted Answer: {predicted_answer}\n")

            questions_txt = tokenizer.decode(questions)
            log_file.write(f"Question TXT: {questions_txt}\n")
            answer_txt = tokenizer.decode(answer)
            log_file.write(f"Answer TXT: {answer_txt}\n")
<<<<<<< HEAD

            # Match the relation that are closest to positions we visit
            # possible_relation_embeddings.detach().numpy(),
            # sampled_actions.detach().numpy(),

=======

            print(f"Question in text format: {questions_txt}")
            print(f"Answer in text format: {answer_txt}")

            print(predicted_answer)

            # Match the relation that are closest to positions we visit
            print(
                f"possible_relation_embeddings.detach().shape:\n{possible_relation_embeddings.detach().shape}"
            )
            print(f"sampled_actions.shape:\n{sampled_actions.shape}")
            # possible_relation_embeddings.detach().numpy(),
            # sampled_actions.detach().numpy(),

            print(f"embedding_vectors: {vector_rel_searcher.embedding_vectors.shape}")

>>>>>>> 3f7efcb0
            matched_vectors, relation_indices = vector_rel_searcher.search(
                sampled_actions, 1
            )

            # matched_vectors, relation_indices = vector_searcher.search(
            #     possible_relation_embeddings.detach().numpy(),
            #     sampled_actions.detach().numpy(),
            # )

<<<<<<< HEAD
            relations_names = [id2relations[index] for index in relation_indices.squeeze()]

            if relation2title: relations_names = [relation2title[index] for index in relations_names]

=======
            print(f"relation_indices.shape:\n{relation_indices.squeeze().shape}")
            print(relation_indices.squeeze())
            # print(f"id2relations: {id2relations.keys()}")
            relations_names = [
                id2relations[int(index)] for index in relation_indices.squeeze()
            ]

            print(f"Relations Names: \n{relations_names}")
>>>>>>> 3f7efcb0
            log_file.write(f"Relations Names: {relations_names}\n")

            # Similarily log the entities visited.
            # print(f"id2entity.keys:\n{id2entity.keys()}")
            entities_position_ids = evaluation_metrics_dictionary["position_ids"]
<<<<<<< HEAD
            entities_names = [id2entity[index] for index in position_ids.detach().numpy().squeeze()]
            if entity2title: entities_names = [entity2title[index] for index in entities_names]
=======
            print(f"position_ids.shape: {position_ids.shape}")
            print(f"position_ids.type: {type(position_ids)}")
            entities_names = [
                id2entity[index] for index in position_ids.detach().numpy().squeeze()
            ]
>>>>>>> 3f7efcb0

            # Craft the string for the final final output
            final_str_output = ""

<<<<<<< HEAD
            log_file.write(f"Entity Names: {entities_names}\n")

    # print("Exiting at the end of dump_evals")
    # sys.exit()
=======
            print(f"Entity Names: \n{entities_names}")

            log_file.write(f"Entity Names: {entities_names}\n")

>>>>>>> 3f7efcb0
    # TODO: Some other  metrics ?


def train_multihopkg(
    batch_size: int,
    batch_size_dev: int,
    epochs: int,
    nav_agent: ContinuousPolicyGradient,
    hunch_llm: nn.Module,
    learning_rate: float,
    steps_in_episode: int,
    env: ITLGraphEnvironment,
    start_epoch: int,
    train_data: pd.DataFrame,
    dev_df: pd.DataFrame,
    mbatches_b4_eval: int,
    verbose: bool,
    tokenizer: PreTrainedTokenizer,
):
    # TODO: Get the rollout working

    # Print Model Parameters + Perhaps some more information
    print(
        "--------------------------\n" "Model Parameters\n" "--------------------------"
    )
    for name, param in nav_agent.named_parameters():
        print(name, param.numel(), "requires_grad={}".format(param.requires_grad))

    # Just use Adam Optimizer by default
    optimizer = torch.optim.Adam(  # type: ignore
        filter(lambda p: p.requires_grad, nav_agent.parameters()), lr=learning_rate
    )

    # Variable to pass for logging
    batch_count = 0

    ########################################
    # Epoch Loop
    ########################################
    for epoch_id in range(start_epoch, epochs):

        logger.info("Epoch {}".format(epoch_id))
        # TODO: Perhaps evaluate the epochs?

        # Set in training mode
        nav_agent.train()
        batch_rewards = []
        entropies = []

        ##############################
        # Batch Loop
        ##############################
        # TODO: update the parameters.
        for sample_offset_idx in tqdm(range(0, len(train_data), batch_size)):
            ########################################
            # Evaluation
            ########################################
            if batch_count % mbatches_b4_eval == 0:
                evaluate_training(
                    env,
                    dev_df,
                    nav_agent,
                    hunch_llm,
                    steps_in_episode,
                    batch_size_dev,
                    batch_count,
                    verbose,
                    tokenizer,
                )

            ########################################
            # Training
            ########################################
            mini_batch = train_data[sample_offset_idx : sample_offset_idx + batch_size]
            # pdb.set_trace()
            assert isinstance(
                mini_batch, pd.DataFrame
            )  # For the lsp to give me a break
            optimizer.zero_grad()
            pg_loss, _ = batch_loop(
                env, mini_batch, nav_agent, hunch_llm, steps_in_episode
            )
            if torch.isnan(pg_loss).any():
                logger.error("NaN detected in the loss. Aborting training.")
                # pdb.set_trace()
            reinforce_terms_mean = pg_loss.mean()

            batch_rewards.append(reinforce_terms_mean.item())
            reinforce_terms_mean.backward()
            optimizer.step()

            batch_count += 1


def initialize_path(questions: torch.Tensor):
    # Questions must be turned into queries
    raise NotImplementedError


def calculate_reward(
    hunch_llm: nn.Module, obtained_state: torch.Tensor, answers_ids: torch.Tensor
) -> Tuple[torch.Tensor, torch.Tensor]:
    """
    Will take the answers and give an idea of how close we were.
    This will of course require us to have a language model that will start giving us the  answer.
    """
    batch_size = answers_ids.size(0)
    seq_max_len = answers_ids.size(1)
    hidden_dim = obtained_state.shape[-1]

<<<<<<< HEAD
    # print("In calculate_reward")
    # print(
    #     f"batch_size:\n{batch_size}\nseq_max_len:\n{seq_max_len}\nhidden_dim:\n{hidden_dim}"
    # )

    # From the obtained_state we will try to find an answer
=======
    print("In calculate_reward")
    print(
        f"batch_size:\n{batch_size}\nseq_max_len:\n{seq_max_len}\nhidden_dim:\n{hidden_dim}"
    )

    # From the obtained_state we will try to find an answer
    print(f"answers_ids:\n{answers_ids.shape}")
>>>>>>> 3f7efcb0
    conditioning_labels = answers_ids[:, 1:].contiguous().to(dtype=torch.int64)
    teacher_forcing_labels = answers_ids[:, :-1].contiguous().to(dtype=torch.int64)

    print(f"obtained_state.shape:\n{obtained_state.shape}")
    print(f"conditioning_labels.shape:\n{conditioning_labels.shape}")
    answers_inf_softmax = hunch_llm(
        graph_embeddings=obtained_state, decoder_input_ids=conditioning_labels
    )
    # print(f"asnwer_inf_softmax:\n{answers_inf_softmax.shape}")
    _, logits = answers_inf_softmax.loss, answers_inf_softmax.logits

<<<<<<< HEAD
=======
    print(f"logits shape: {logits.shape}")
>>>>>>> 3f7efcb0
    loss_fn = torch.nn.CrossEntropyLoss(reduction="none")

    loss = loss_fn(logits.view(-1, logits.shape[-1]), teacher_forcing_labels.view(-1))
    reward = -loss

    # Reshape the reward to the batch size
    reward = reward.view(batch_size, -1)

    # Get indices of the max value of the final output
    answers_inf_ids = torch.argmax(logits, dim=-1)

    return reward, logits


def rollout(
    # TODO: self.mdl should point to (policy network)
    steps_in_episode,
    nav_agent: ContinuousPolicyGradient,
    hunch_llm: nn.Module,
    env: ITLGraphEnvironment,
    questions_embeddings: torch.Tensor,
    answers_ids: torch.Tensor,
    dev_mode: bool = False,
) -> Tuple[List[torch.Tensor], List[torch.Tensor], Dict[str, Any]]:
    """
    Will execute RL episode rollouts in parallel.
    args:
        kg: Knowledge graph environment.
        num_steps: Number of rollout steps.
        navigator_agent: Policy network.
        graphman: Graph search policy network.
        questions: Questions already pre-embedded to be answered (num_rollouts, question_dim)
        visualize_action_probs: If set, save action probabilities for visualization.
    returns:
        - log_action_probs (torch.TEnsor): For REINFORCE
        - rewards (torch.Tensor):  I mean, also for REINFOCE
    """

    assert steps_in_episode > 0

    ########################################
    # Prepare lists to be returned
    ########################################
    log_action_probs = []
    rewards = []
    eval_metrics = DefaultDict(list)

    # Dummy nodes ? TODO: Figur eout what they do.
    # TODO: Perhaps here we can enter through the centroid.
    # For now we still with these dummy
    # NOTE: We repeat these entities until we get the right shape:
    # TODO: make sure we keep all seen nodes up to date

    # Get initial observation. A concatenation of centroid and question atm. Passed through the path encoder
    observations = env.reset(questions_embeddings)
    cur_position, cur_state = observations.position, observations.state
    # Should be of shape (batch_size, 1, hidden_dim)

    # pn.initialize_path(kg) # TOREM: Unecessasry to ask pn to form it for us.
    states_so_far = []
    for t in range(steps_in_episode):

        # Ask the navigator to navigate, agent is presented state, not position
        # State is meant to summrized path history.
        sampled_actions, log_probs, entropies = nav_agent(cur_state)

        # TODO:Make sure we are gettign rewards from the environment.
        observations = env.step(sampled_actions)
        # Ah ssampled_actions are the ones that have to go against the knowlde garph.

        states = observations.state
        visited_embeddings = torch.from_numpy(observations.position)
        position_ids = torch.from_numpy(observations.position_id)
        # For now, we use states given by the path encoder and positions mostly for debugging
        states_so_far.append(states)

        # VISITED EMBEDDINGS IS THE ENCODER

        ########################################
        # Calculate the Reward
        ########################################
        stacked_states = torch.stack(states_so_far).permute(1, 0, 2)
        # Calculate how close we are
        similarity_scores, logits = calculate_reward(
            hunch_llm, stacked_states, answers_ids
        )
        rewards.append(similarity_scores)

        # TODO: Make obseervations not rely on the question

        ########################################
        # Log Stuff for across batch
        ########################################
        cur_state = states
        log_action_probs.append(log_probs)

        ########################################
        # Stuff that we will only use for evaluation
        ########################################
        if dev_mode:
            eval_metrics["sampled_actions"].append(sampled_actions)
            eval_metrics["visited_embeddings"].append(visited_embeddings)
            eval_metrics["position_ids"].append(position_ids)
            eval_metrics["hunch_llm_final_guesses"].append(logits.argmax(dim=-1))

    # if dev_mode:
    #     pdb.set_trace()

    if dev_mode:
        eval_metrics = {k: torch.stack(v) for k, v in eval_metrics.items()}
    # dev_dictionary["sampled_actions"] = torch.stack(dev_dictionary["sampled_actions"])
    # dev_dictionary["visited_position"] = torch.stack(dev_dictionary["visited_position"])

    # Return Rewards of Rollout as a Tensor

    return log_action_probs, rewards, eval_metrics


def load_qa_data(cached_metadata_path: str, raw_QAData_path, tokenizer_name: str):
    if os.path.exists(cached_metadata_path):
        logger.info(
            f"\033[93m Found cache for the QA data {cached_metadata_path} will load it instead of working on {raw_QAData_path}. \033[0m"
        )
        # Read the first line of the raw csv to count the number of columns
        train_metadata = json.load(open(cached_metadata_path))
        saved_paths: Dict[str, str] = train_metadata["saved_paths"]

        train_df = pd.read_parquet(saved_paths["train"])
        dev_df = pd.read_parquet(saved_paths["dev"])
        test_df = pd.read_parquet(saved_paths["test"])

        # Ensure that we are not reading them integers as strings, but also not as floats
        logger.info(
            f"Loaded cached data from \033[93m\033[4m{json.dumps(cached_metadata_path,indent=4)} \033[0m"
        )
    else:
        ########################################
        # Actually compute the data.
        ########################################
        logger.info(
            f"\033[93m Did not find cache for the QA data {cached_metadata_path}. Will now process it from {raw_QAData_path} \033[0m"
        )
        text_tokenizer = AutoTokenizer.from_pretrained(tokenizer_name)
        df_split, train_metadata = (
            data_utils.process_triviaqa_data(  # TOREM: Same here, might want to remove if not really used
                raw_QAData_path,
                cached_metadata_path,
                text_tokenizer,
            )
        )
        train_df, dev_df, test_df = df_split.train, df_split.dev, df_split.test
        logger.info(
            f"Done. Result dumped at : \n\033[93m\033[4m{train_metadata['saved_paths']}\033[0m"
        )

    ########################################
    # Train Validation Test split
    ########################################

    # Shuffle the Questions
    shuffled_train_df = train_df.sample(frac=1).reset_index(drop=True)
    train_df, val_df = train_test_split(
        shuffled_train_df, test_size=0.2, random_state=42
    )
    return train_df, val_df, train_metadata


def main():
    # By default we run the config
    # Process data will determine by itself if there is any data to process
    args, tokenizer, logger = initial_setup()
    global wandb_run

    if args.debug:
        logger.info("\033[1;33m Waiting for debugger to attach...\033[0m")
        debugpy.listen(("0.0.0.0", 42020))
        debugpy.wait_for_client()

        # USe debugpy to listen

    ########################################
    # Get the data
    ########################################
    logger.info(":: Setting up the data")
    train_df, dev_df, train_metadata = load_qa_data(
        args.cached_QAMetaData_path, args.raw_QAData_path, args.tokenizer_name
    )
    if not isinstance(dev_df, pd.DataFrame) or not isinstance(train_df, pd.DataFrame):
        raise RuntimeError(
            "The data was not loaded properly. Please check the data loading code."
        )
    # Load the dictionaries
    id2ent, ent2id, id2rel, rel2id =  data_utils.load_dictionaries(args.data_dir)

    # TODO: Muybe ? (They use it themselves)
    # initialize_model_directory(args, args.seed)
    if args.wandb:
        logger.info(
            f"🪄 Initializing Weights and Biases. Under project name {args.wandb_project_name} and run name {args.wr_name}"
        )
        wandb_run = wandb.init(
            project=args.wandb_project_name,
            name=args.wr_name,
            config=vars(args),
            notes=args.wr_notes,
        )

    ## Agent needs a Knowledge graph as well as the environment
    logger.info(":: Setting up the knowledge graph")

    # TODO: Load the weighs ?
    knowledge_graph = SunKnowledgeGraph(
        model=args.model,
        pretrained_sun_model_path=args.pretrained_sun_model_loc,
        data_path=args.data_dir,
        graph_embed_model_name=args.graph_embed_model_name,
        gamma=args.gamma,
<<<<<<< HEAD
=======
        id2entity=id2ent,
        entity2id=ent2id,
        id2relation=id2rel,
        relation2id=rel2id
>>>>>>> 3f7efcb0
    )

    # Information computed by knowldege graph for future dependency injection
    dim_entity = knowledge_graph.get_entity_dim()
    dim_relation = knowledge_graph.get_relation_dim()
    logger.info("You have reached the exit")

    # Paths for triples
    train_triplets_path = os.path.join(args.data_dir, "train.triples")
    dev_triplets_path = os.path.join(args.data_dir, "dev.triples")
    entity_index_path = os.path.join(args.data_dir, "entity2id.txt")
    relation_index_path = os.path.join(args.data_dir, "relation2id.txt")

    # Get the Module for Approximate Nearest Neighbor Search
    ########################################
    # Setup the ann index.
    # Will be needed for obtaining observations.
    ########################################
    logger.info(":: Setting up the ANN Index")
<<<<<<< HEAD

    ann_index_manager = ANN_IndexMan(
=======
    print(
        f"knowledge_graph.get_all_entity_embeddings_wo_dropout().shape:\n{knowledge_graph.get_all_entity_embeddings_wo_dropout().shape}"
    )

    ########################################
    # Setup the Vector Searchers
    ########################################
    ann_index_manager_ent = ANN_IndexMan(
>>>>>>> 3f7efcb0
        knowledge_graph.get_all_entity_embeddings_wo_dropout(),
        exact_computation=False,
        nlist=100,
    )
<<<<<<< HEAD

=======
>>>>>>> 3f7efcb0
    ann_index_manager_rel = ANN_IndexMan(
        knowledge_graph.get_all_relations_embeddings_wo_dropout(),
        exact_computation=False,
        nlist=100,
    )
    # Setup the pretrained language model
    logger.info(":: Setting up the pretrained language model")
    config = BartConfig.from_pretrained("facebook/bart-base")
    # Access the hidden size (hidden dimension)
    bart_padding_token_id = config.pad_token_id
    # TODO: Remove the hardcode. Perhaps
    embedding_hidden_size = config.d_model
    embedding_vocab_size = config.vocab_size
    print(
        f"The hidden dimension of the embedding layer is {embedding_hidden_size} and its vocab size is {embedding_vocab_size}"
    )

    # We prepare our custom encoder for Bart Here
    hunch_llm = HunchBart(
        pretrained_bart_model=args.pretrained_llm_for_hunch,
    )

    if args.further_train_hunchs_llm:
        # TODO: Ensure we dont have to freeze the model for this.
        hunch_llm.freeze_llm()

    # Setup the entity embedding module
    question_embedding_module = AutoModel.from_pretrained(args.question_embedding_model)
    # Setting up the models
    logger.info(":: Setting up the environment")
    env = ITLGraphEnvironment(
        question_embedding_module=question_embedding_module,
        question_embedding_module_trainable=args.question_embedding_module_trainable,
        entity_dim=dim_entity,
        ff_dropout_rate=args.ff_dropout_rate,
        history_dim=args.history_dim,
        history_num_layers=args.history_num_layers,
        knowledge_graph=knowledge_graph,
        relation_dim=dim_relation,
<<<<<<< HEAD
        ann_index_manager=ann_index_manager,
        ann_index_manager_rel=ann_index_manager_rel,
        node_data=args.node_data_path,
        node_data_key=args.node_data_key,
        rel_data=args.relationship_data_path,
        rel_data_key=args.relationship_data_key,
=======
        ann_index_manager_ent=ann_index_manager_ent,
        ann_index_manager_rel=ann_index_manager_rel,
>>>>>>> 3f7efcb0
        steps_in_episode=args.num_rollout_steps,
    )

    # Now we load this from the embedding models

    # TODO: Reorganizew the parameters lol
    logger.info(":: Setting up the navigation agent")
    nav_agent = ContinuousPolicyGradient(
        baseline=args.baseline,
        beta=args.beta,
        gamma=args.gamma,
        action_dropout_rate=args.action_dropout_rate,
        action_dropout_anneal_factor=args.action_dropout_anneal_factor,
        action_dropout_anneal_interval=args.action_dropout_anneal_interval,
        num_rollout_steps=args.num_rollout_steps,
        dim_action=dim_relation,
        dim_hidden=args.rnn_hidden,
        dim_observation=args.history_dim,  # observation will be into history
    )

    # TODO: Add checkpoint support
    # See args.start_epoch

<<<<<<< HEAD
    ########################################
    # Get the data
    ########################################
    logger.info(":: Setting up the data")
    train_df, dev_df, train_metadata = load_qa_data(
        args.cached_QAMetaData_path, args.raw_QAData_path, args.tokenizer_name
    )

    if not isinstance(dev_df, pd.DataFrame) or not isinstance(train_df, pd.DataFrame):
        raise RuntimeError(
            "The data was not loaded properly. Please check the data loading code."
        )

=======
>>>>>>> 3f7efcb0
    # TODO: Load the validation data
    # dev_path = os.path.join(args.data_dir, "dev.triples")
    # data_triple_split_dict = data_utils.sun_load_triples_and_dict( args.pretrained_sun_model_loc)

    data_triple_split_dict, id2entity, id2relation = data_utils.load_triples_and_dict(
        [train_triplets_path, dev_triplets_path],  # TODO: Load the test_data
        entity_index_path,
        relation_index_path,
        group_examples_by_query=False,
        add_reverse_relations=False,
    )

    print("Let me get the head of id2entity:")
    print(id2entity[0])

    # TODO: Make it take check for a checkpoint and decide what start_epoch
    # if args.checkpoint_path is not None:
    #     # TODO: Add it here to load the checkpoint separetely
    #     nav_agent.load_checkpoint(args.checkpoint_path)

    ######## ######## ########
    # Train:
    ######## ######## ########
    start_epoch = 0
    logger.info(":: Training the model")
    train_multihopkg(
        batch_size=args.batch_size,
        batch_size_dev=args.batch_size_dev,
        epochs=args.epochs,
        nav_agent=nav_agent,
        hunch_llm=hunch_llm,
        learning_rate=args.learning_rate,
        steps_in_episode=args.num_rollout_steps,
        env=env,
        start_epoch=args.start_epoch,
        train_data=train_df,
        dev_df=dev_df,
        mbatches_b4_eval=args.batches_b4_eval,
        verbose=args.verbose,
        tokenizer=tokenizer,
    )
    logger.info("Done with everything. Exiting...")

    # TODO: Evaluation of the model
    # metrics = inference(lf)


if __name__ == "__main__":
    main(),<|MERGE_RESOLUTION|>--- conflicted
+++ resolved
@@ -222,10 +222,7 @@
             mini_batch = dev_df[
                 batch_id * batch_size_dev : (batch_id + 1) * batch_size_dev
             ]
-<<<<<<< HEAD
-
-=======
->>>>>>> 3f7efcb0
+
             if not isinstance(  # TODO: Remove this assertion once it is never ever met again
                 mini_batch, pd.DataFrame
             ):  # For the lsp to give me a break
@@ -247,13 +244,8 @@
 
             current_evaluations["sampled_actions"] = eval_extras["sampled_actions"]
             current_evaluations["position_ids"] = eval_extras["position_ids"]
-<<<<<<< HEAD
             current_evaluations["hunch_llm_final_guesses"] = eval_extras["hunch_llm_final_guesses"]
-=======
-            current_evaluations["hunch_llm_final_guesses"] = eval_extras[
-                "hunch_llm_final_guesses"
-            ]
->>>>>>> 3f7efcb0
+
 
             # Accumlate the metrics
             batch_cumulative_metrics["dev/pg_loss"].append(pg_loss.mean().item())
@@ -272,21 +264,15 @@
             path_to_log=just_dump_it_here,
             evaluation_metrics_dictionary=current_evaluations,
             possible_relation_embeddings=kg.sun_model.relation_embedding,
-<<<<<<< HEAD
-            vector_entity_searcher=env.ann_index_manager,
+            vector_entity_searcher=env.ann_index_manager_ent,
             vector_rel_searcher=env.ann_index_manager_rel,
             tokenizer=tokenizer,
             # !Eduin2Luis: The following two lines have the mapping set backwards. Probably due to sun.knowledge_graph order is different from salesforce
-            id2entity=kg.entit2id,
-            id2relations=kg.relation2id,
+            id2entity=kg.id2entity,
+            id2relations=kg.id2relation,
             entity2title=env.entity2title,
             relation2title=env.relation2title,
-=======
-            vector_rel_searcher=env.ann_index_manager_rel,
-            tokenizer=tokenizer,
-            id2entity=kg.id2entity,  # TODO: Make sure the entity2id and relation2id are saved in the correct order, sun.knowledge_graph order is different from salesforce
-            id2relations=kg.id2relation,  #! Luis put this one backwards
->>>>>>> 3f7efcb0
+
         )
         # TODO: Maybe dump the language metrics in wandb ?
         # table = wandb.Table(
@@ -298,23 +284,7 @@
     # Average out all metrics across batches
     # The dump to wandb
     ########################################
-<<<<<<< HEAD
-    if wandb_run is not None:
-        for k, v in batch_cumulative_metrics.items():
-            mean_metric = torch.stack(v).mean()
-            # Now actually log the metrics
-            wandb.log({k: mean_metric})
-            # TODO: Maybe dump the language metrics in wandb ?
-            # table = wandb.Table(
-            #     columns=["Question", "Path Taken", "Real Answer", "Given Answer"]
-            # )
-
-    ########################################
-    if verbose and logger:
-        logger.debug("--------Evaluation Metrics--------")
-        for k, v in current_evaluations.items():
-            logger.debug(f"{k}: {v}")
-=======
+
     for k, v in batch_cumulative_metrics.items():
         mean_metric = torch.stack(v).mean()
         if wandb_run is not None:
@@ -326,7 +296,6 @@
     #     logger.debug("--------Evaluation Metrics--------")
     #     for k, v in metrics.items():
     #         logger.debug(f"{k}: {v}")
->>>>>>> 3f7efcb0
 
     nav_agent.train()
     hunch_llm.train()
@@ -340,10 +309,7 @@
     path_to_log: str,
     evaluation_metrics_dictionary: Dict[str, Any],
     possible_relation_embeddings: torch.Tensor,
-<<<<<<< HEAD
     vector_entity_searcher: ANN_IndexMan,
-=======
->>>>>>> 3f7efcb0
     vector_rel_searcher: ANN_IndexMan,
     tokenizer: PreTrainedTokenizer,
     id2entity: Dict[int, str],
@@ -378,7 +344,6 @@
             log_file.write(f"Evaluation for {element_id}\n")
 
             # The main values to work with
-<<<<<<< HEAD
             sampled_actions = evaluation_metrics_dictionary["sampled_actions"][:, element_id]
             position_ids = evaluation_metrics_dictionary["position_ids"][:, element_id]
             hunch_llm_final_guesses = evaluation_metrics_dictionary["hunch_llm_final_guesses"][:, element_id]
@@ -388,23 +353,7 @@
             # Reconstruct the language output
             # print(f"sampled actions shape:\n{sampled_actions.shape}")
             # print(f"position_ids shape:\n {position_ids.shape}")
-=======
-            sampled_actions = evaluation_metrics_dictionary["sampled_actions"][
-                :, element_id
-            ]
-            position_ids = evaluation_metrics_dictionary["position_ids"][:, element_id]
-            hunch_llm_final_guesses = evaluation_metrics_dictionary[
-                "hunch_llm_final_guesses"
-            ][:, element_id]
-            questions = evaluation_metrics_dictionary["reference_questions"].iloc[
-                element_id
-            ]
-            answer = evaluation_metrics_dictionary["true_answer"].iloc[element_id]
-
-            # Reconstruct the language output
-            print(f"sampled actions shape:\n{sampled_actions.shape}")
-            print(f"position_ids shape:\n {position_ids.shape}")
->>>>>>> 3f7efcb0
+
 
             # for every element in the batch, we decode the 3 actions with 4 elements in them
             predicted_answer = tokenizer.batch_decode(hunch_llm_final_guesses)
@@ -415,84 +364,43 @@
             log_file.write(f"Question TXT: {questions_txt}\n")
             answer_txt = tokenizer.decode(answer)
             log_file.write(f"Answer TXT: {answer_txt}\n")
-<<<<<<< HEAD
 
             # Match the relation that are closest to positions we visit
             # possible_relation_embeddings.detach().numpy(),
             # sampled_actions.detach().numpy(),
 
-=======
-
-            print(f"Question in text format: {questions_txt}")
-            print(f"Answer in text format: {answer_txt}")
-
-            print(predicted_answer)
-
-            # Match the relation that are closest to positions we visit
-            print(
-                f"possible_relation_embeddings.detach().shape:\n{possible_relation_embeddings.detach().shape}"
-            )
-            print(f"sampled_actions.shape:\n{sampled_actions.shape}")
-            # possible_relation_embeddings.detach().numpy(),
-            # sampled_actions.detach().numpy(),
-
-            print(f"embedding_vectors: {vector_rel_searcher.embedding_vectors.shape}")
-
->>>>>>> 3f7efcb0
             matched_vectors, relation_indices = vector_rel_searcher.search(
                 sampled_actions, 1
             )
+
 
             # matched_vectors, relation_indices = vector_searcher.search(
             #     possible_relation_embeddings.detach().numpy(),
             #     sampled_actions.detach().numpy(),
             # )
 
-<<<<<<< HEAD
             relations_names = [id2relations[index] for index in relation_indices.squeeze()]
 
             if relation2title: relations_names = [relation2title[index] for index in relations_names]
 
-=======
-            print(f"relation_indices.shape:\n{relation_indices.squeeze().shape}")
-            print(relation_indices.squeeze())
-            # print(f"id2relations: {id2relations.keys()}")
-            relations_names = [
-                id2relations[int(index)] for index in relation_indices.squeeze()
-            ]
-
-            print(f"Relations Names: \n{relations_names}")
->>>>>>> 3f7efcb0
+
             log_file.write(f"Relations Names: {relations_names}\n")
 
             # Similarily log the entities visited.
             # print(f"id2entity.keys:\n{id2entity.keys()}")
             entities_position_ids = evaluation_metrics_dictionary["position_ids"]
-<<<<<<< HEAD
             entities_names = [id2entity[index] for index in position_ids.detach().numpy().squeeze()]
             if entity2title: entities_names = [entity2title[index] for index in entities_names]
-=======
-            print(f"position_ids.shape: {position_ids.shape}")
-            print(f"position_ids.type: {type(position_ids)}")
-            entities_names = [
-                id2entity[index] for index in position_ids.detach().numpy().squeeze()
-            ]
->>>>>>> 3f7efcb0
+
 
             # Craft the string for the final final output
             final_str_output = ""
 
-<<<<<<< HEAD
             log_file.write(f"Entity Names: {entities_names}\n")
 
     # print("Exiting at the end of dump_evals")
     # sys.exit()
-=======
-            print(f"Entity Names: \n{entities_names}")
-
-            log_file.write(f"Entity Names: {entities_names}\n")
-
->>>>>>> 3f7efcb0
+
     # TODO: Some other  metrics ?
 
 
@@ -603,22 +511,9 @@
     seq_max_len = answers_ids.size(1)
     hidden_dim = obtained_state.shape[-1]
 
-<<<<<<< HEAD
-    # print("In calculate_reward")
-    # print(
-    #     f"batch_size:\n{batch_size}\nseq_max_len:\n{seq_max_len}\nhidden_dim:\n{hidden_dim}"
-    # )
-
-    # From the obtained_state we will try to find an answer
-=======
-    print("In calculate_reward")
-    print(
-        f"batch_size:\n{batch_size}\nseq_max_len:\n{seq_max_len}\nhidden_dim:\n{hidden_dim}"
-    )
 
     # From the obtained_state we will try to find an answer
     print(f"answers_ids:\n{answers_ids.shape}")
->>>>>>> 3f7efcb0
     conditioning_labels = answers_ids[:, 1:].contiguous().to(dtype=torch.int64)
     teacher_forcing_labels = answers_ids[:, :-1].contiguous().to(dtype=torch.int64)
 
@@ -630,10 +525,7 @@
     # print(f"asnwer_inf_softmax:\n{answers_inf_softmax.shape}")
     _, logits = answers_inf_softmax.loss, answers_inf_softmax.logits
 
-<<<<<<< HEAD
-=======
-    print(f"logits shape: {logits.shape}")
->>>>>>> 3f7efcb0
+
     loss_fn = torch.nn.CrossEntropyLoss(reduction="none")
 
     loss = loss_fn(logits.view(-1, logits.shape[-1]), teacher_forcing_labels.view(-1))
@@ -851,13 +743,10 @@
         data_path=args.data_dir,
         graph_embed_model_name=args.graph_embed_model_name,
         gamma=args.gamma,
-<<<<<<< HEAD
-=======
         id2entity=id2ent,
         entity2id=ent2id,
         id2relation=id2rel,
         relation2id=rel2id
->>>>>>> 3f7efcb0
     )
 
     # Information computed by knowldege graph for future dependency injection
@@ -877,27 +766,16 @@
     # Will be needed for obtaining observations.
     ########################################
     logger.info(":: Setting up the ANN Index")
-<<<<<<< HEAD
-
-    ann_index_manager = ANN_IndexMan(
-=======
-    print(
-        f"knowledge_graph.get_all_entity_embeddings_wo_dropout().shape:\n{knowledge_graph.get_all_entity_embeddings_wo_dropout().shape}"
-    )
 
     ########################################
     # Setup the Vector Searchers
     ########################################
     ann_index_manager_ent = ANN_IndexMan(
->>>>>>> 3f7efcb0
         knowledge_graph.get_all_entity_embeddings_wo_dropout(),
         exact_computation=False,
         nlist=100,
     )
-<<<<<<< HEAD
-
-=======
->>>>>>> 3f7efcb0
+
     ann_index_manager_rel = ANN_IndexMan(
         knowledge_graph.get_all_relations_embeddings_wo_dropout(),
         exact_computation=False,
@@ -937,17 +815,12 @@
         history_num_layers=args.history_num_layers,
         knowledge_graph=knowledge_graph,
         relation_dim=dim_relation,
-<<<<<<< HEAD
-        ann_index_manager=ann_index_manager,
-        ann_index_manager_rel=ann_index_manager_rel,
         node_data=args.node_data_path,
         node_data_key=args.node_data_key,
         rel_data=args.relationship_data_path,
         rel_data_key=args.relationship_data_key,
-=======
         ann_index_manager_ent=ann_index_manager_ent,
         ann_index_manager_rel=ann_index_manager_rel,
->>>>>>> 3f7efcb0
         steps_in_episode=args.num_rollout_steps,
     )
 
@@ -971,22 +844,7 @@
     # TODO: Add checkpoint support
     # See args.start_epoch
 
-<<<<<<< HEAD
-    ########################################
-    # Get the data
-    ########################################
-    logger.info(":: Setting up the data")
-    train_df, dev_df, train_metadata = load_qa_data(
-        args.cached_QAMetaData_path, args.raw_QAData_path, args.tokenizer_name
-    )
-
-    if not isinstance(dev_df, pd.DataFrame) or not isinstance(train_df, pd.DataFrame):
-        raise RuntimeError(
-            "The data was not loaded properly. Please check the data loading code."
-        )
-
-=======
->>>>>>> 3f7efcb0
+
     # TODO: Load the validation data
     # dev_path = os.path.join(args.data_dir, "dev.triples")
     # data_triple_split_dict = data_utils.sun_load_triples_and_dict( args.pretrained_sun_model_loc)
